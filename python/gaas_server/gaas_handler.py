--- conflicted
+++ resolved
@@ -209,11 +209,13 @@
         # work too.
         return pG.num_edges
 
-<<<<<<< HEAD
     def get_num_vertices(self, graph_id):
+        """
+        Return the number of vertices for the graph specified by graph_id.
+        """
         pG = self._get_graph(graph_id)
         return pG.num_vertices
-=======
+
     def get_edge_IDs_for_vertices(self, src_vert_IDs, dst_vert_IDs, graph_id):
         """
         """
@@ -238,7 +240,6 @@
             edge_IDs.append(value)
 
         return edge_IDs
->>>>>>> b8f13ad5
 
     def extract_subgraph(self,
                          create_using,
