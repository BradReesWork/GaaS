# Copyright (c) 2022, NVIDIA CORPORATION.
#
# Licensed under the Apache License, Version 2.0 (the "License");
# you may not use this file except in compliance with the License.
# You may obtain a copy of the License at
#
#     http://www.apache.org/licenses/LICENSE-2.0
#
# Unless required by applicable law or agreed to in writing, software
# distributed under the License is distributed on an "AS IS" BASIS,
# WITHOUT WARRANTIES OR CONDITIONS OF ANY KIND, either express or implied.
# See the License for the specific language governing permissions and
# limitations under the License.

import io

import thriftpy2
from thriftpy2.rpc import make_client
from thriftpy2.protocol import TBinaryProtocolFactory
from thriftpy2.server import TSimpleServer
from thriftpy2.thrift import TProcessor
from thriftpy2.transport import (
    TBufferedTransportFactory,
    TServerSocket,
    TTransportException,
)


# This is the Thrift input file as a string rather than a separate file. This
# allows the Thrift input to be contained within the module that's responsible
# for all Thrift-specific details rather than a separate .thrift file.
#
# thriftpy2 (https://github.com/Thriftpy/thriftpy2) is being used here instead
# of Apache Thrift since it offers an easier-to-use API exclusively for Python
# which is still compatible with servers/cleints using Apache Thrift (Apache
# Thrift can be used from a variety of different languages) while offering
# approximately the same performance.
#
# See the Apache Thrift tutorial for Python for examples:
# https://thrift.apache.org/tutorial/py.html
gaas_thrift_spec = """
# FIXME: consider additional, more fine-grained exceptions
exception GaasError {
  1:string message
}

struct BatchedEgoGraphsResult {
  1:list<i32> src_verts
  2:list<i32> dst_verts
  3:list<double> edge_weights
  4:list<i32> seeds_offsets
}

struct Node2vecResult {
  1:list<i32> vertex_paths
  2:list<double> edge_weights
  3:list<i32> path_sizes
}

union DataframeRowIndex {
  1:i32 int32_index
  2:i64 int64_index
  3:list<i32> int32_indices
  4:list<i64> int64_indices
}

union Value {
  1:i32 int32_value
  2:i64 int64_value
  3:string string_value
  4:bool bool_value
}

service GaasService {

  i32 uptime()

  i32 load_graph_creation_extensions(1:string extension_dir_path
                                     ) throws (1:GaasError e),

  void unload_graph_creation_extensions(),

  i32 call_graph_creation_extension(1:string func_name,
                                    2:string func_args_repr,
                                    3:string func_kwargs_repr
                                    ) throws (1:GaasError e),


  i32 create_graph() throws(1:GaasError e),

  void delete_graph(1:i32 graph_id) throws (1:GaasError e),

  list<i32> get_graph_ids() throws(1:GaasError e),

  void load_csv_as_vertex_data(1:string csv_file_name,
                               2:string delimiter,
                               3:list<string> dtypes,
                               4:i32 header,
                               5:string vertex_col_name,
                               6:string type_name,
                               7:list<string> property_columns,
                               8:i32 graph_id,
                               9:list<string> names
                               ) throws (1:GaasError e),

  void load_csv_as_edge_data(1:string csv_file_name,
                             2:string delimiter,
                             3:list<string> dtypes,
                             4:i32 header,
                             5:list<string> vertex_col_names,
                             6:string type_name,
                             7:list<string> property_columns,
                             8:i32 graph_id,
                             9:list<string> names
                             ) throws (1:GaasError e),

  i32 get_num_edges(1:i32 graph_id) throws(1:GaasError e),

  i32 get_num_vertices(1:i32 graph_id) throws(1:GaasError e),

  Node2vecResult
  node2vec(1:list<i32> start_vertices,
           2:i32 max_depth,
           3:i32 graph_id
           ) throws (1:GaasError e),

  list<i32> get_edge_IDs_for_vertices(1:list<i32> src_vert_IDs,
                                      2:list<i32> dst_vert_IDs,
                                      3:i32 graph_id
                             ) throws (1:GaasError e),

  i32 uniform_neighbor_sample(1:list<i32> start_list, 
                              2:list<i32> fanout_vals,
                              3:bool with_replacement,
                              4:i32 graph_id
                              ) throws (1:GaasError e),

  i32 extract_subgraph(1:string create_using,
                       2:string selection,
                       3:string edge_weight_property,
                       4:double default_edge_weight,
                       5:bool allow_multi_edges,
                       6:i32 graph_id
                       ) throws (1:GaasError e),

  binary get_graph_vertex_dataframe_rows(1:DataframeRowIndex index_or_indices,
                                         2:Value null_replacement_value,
                                         3:i32 graph_id,
                                         4:list<string> property_keys
                                         ) throws (1:GaasError e),

  list<i64> get_graph_vertex_dataframe_shape(1:i32 graph_id
                                             ) throws (1:GaasError e),

  binary get_graph_edge_dataframe_rows(1:DataframeRowIndex index_or_indices,
                                       2:Value null_replacement_value
                                       3:i32 graph_id,
                                       4:list<string> property_keys
                                       ) throws (1:GaasError e),

  list<i64> get_graph_edge_dataframe_shape(1:i32 graph_id
                                           ) throws (1:GaasError e),

  bool is_vertex_property(1:string property_key,
                          2:i32 graph_id) throws (1:GaasError e),

  bool is_edge_property(1:string property_key,
                        2:i32 graph_id) throws (1:GaasError e),

  BatchedEgoGraphsResult
  batched_ego_graphs(1:list<i32> seeds,
                     2:i32 radius,
                     3:i32 graph_id
                     ) throws (1:GaasError e),

  Node2vecResult
  node2vec(1:list<i32> start_vertices,
           2:i32 max_depth,
           3:i32 graph_id
           ) throws (1:GaasError e),


}
"""

# Load the GaaS Thrift specification on import. Syntax errors and other problems
# will be apparent immediately on import, and it allows any other module to
# import this and access the various types define in the Thrift specification
# without being exposed to the thriftpy2 API.
spec = thriftpy2.load_fp(io.StringIO(gaas_thrift_spec),
                         module_name="gaas_thrift")

<<<<<<< HEAD
def create_server(handler, host, port, client_timeout=90000):
=======

def create_server(handler, host, port):
>>>>>>> dcc34318
    """
    Return a server object configured to listen on host/port and use the handler
    object to handle calls from clients. The handler object must have an
    interface compatible with the GaasService service defined in the Thrift
    specification.

    Note: This function is defined here in order to allow it to have easy access
    to the Thrift spec loaded here on import, and to keep all thriftpy2 calls in
    this module. However, this function is likely only called from the
    gaas_server package which depends on the code in this package.
    """
<<<<<<< HEAD
    return make_server(spec.GaasService, handler, host, port, client_timeout=client_timeout)
=======
    proto_factory = TBinaryProtocolFactory()
    trans_factory = TBufferedTransportFactory()
    client_timeout = 3000

    processor = TProcessor(spec.GaasService, handler)
    server_socket = TServerSocket(host=host, port=port,
                                  client_timeout=client_timeout)
    server = TSimpleServer(processor, server_socket,
                           iprot_factory=proto_factory,
                           itrans_factory=trans_factory)
    return server
>>>>>>> dcc34318


def create_client(host, port, call_timeout=90000):
    """
    Return a client object that will make calls on a server listening on
    host/port.

    The call_timeout value defaults to 90 seconds, and is used for setting the
    timeout for server API calls when using the client created here - if a call
    does not return in call_timeout milliseconds, an exception is raised.
    """
    try:
        return make_client(spec.GaasService, host=host, port=port,
                           timeout=call_timeout)
    except TTransportException:
        # Raise a GaaS exception in order to completely encapsulate all Thrift
        # details in this module. If this was not done, callers of this function
        # would have to import thriftpy2 in order to catch the
        # TTransportException, which then leaks thriftpy2.
        #
        # NOTE: normally the GaasError exception is imported from the
        # gaas_client.exceptions module, but since
        # gaas_client.exceptions.GaasError is actually defined from the spec in
        # this module, just use it directly from spec.
        #
        # FIXME: may need to have additional thrift exception handlers
        # FIXME: this exception being raised could use more detail
        raise spec.GaasError("could not create a client session with a "
                             "GaaS server")<|MERGE_RESOLUTION|>--- conflicted
+++ resolved
@@ -190,12 +190,7 @@
 spec = thriftpy2.load_fp(io.StringIO(gaas_thrift_spec),
                          module_name="gaas_thrift")
 
-<<<<<<< HEAD
 def create_server(handler, host, port, client_timeout=90000):
-=======
-
-def create_server(handler, host, port):
->>>>>>> dcc34318
     """
     Return a server object configured to listen on host/port and use the handler
     object to handle calls from clients. The handler object must have an
@@ -207,12 +202,9 @@
     this module. However, this function is likely only called from the
     gaas_server package which depends on the code in this package.
     """
-<<<<<<< HEAD
-    return make_server(spec.GaasService, handler, host, port, client_timeout=client_timeout)
-=======
     proto_factory = TBinaryProtocolFactory()
     trans_factory = TBufferedTransportFactory()
-    client_timeout = 3000
+    client_timeout = client_timeout
 
     processor = TProcessor(spec.GaasService, handler)
     server_socket = TServerSocket(host=host, port=port,
@@ -221,7 +213,6 @@
                            iprot_factory=proto_factory,
                            itrans_factory=trans_factory)
     return server
->>>>>>> dcc34318
 
 
 def create_client(host, port, call_timeout=90000):
